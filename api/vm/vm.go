--- conflicted
+++ resolved
@@ -70,11 +70,8 @@
 			RAM:        node.Hardware.Memory,
 			Disk:       node.Hardware.Drives[0].Image,
 			Interfaces: make(map[string]string),
-<<<<<<< HEAD
 			DoNotBoot:  *node.General.DoNotBoot,
-=======
 			OSType:     string(node.Hardware.OSType),
->>>>>>> 892ee02e
 		}
 
 		for _, iface := range node.Network.Interfaces {
